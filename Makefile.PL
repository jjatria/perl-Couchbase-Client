--- conflicted
+++ resolved
@@ -83,13 +83,8 @@
     PREREQ_PM => {
         'Class::XSAccessor' => 1.11,
         'JSON'              => 2.00,
-<<<<<<< HEAD
-        'JSON::SL'          => '1.0.1',
-        'Constant::Generate'=> '0.16',
-        'URI'               => '0'
-=======
+        'URI'               => '0',
         'Constant::Generate'=> '0.16'
->>>>>>> 75f37720
     },
 
     TEST_REQUIRES => {
